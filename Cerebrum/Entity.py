--- conflicted
+++ resolved
@@ -1071,16 +1071,7 @@
         self._db.log_change(self.entity_id, self.const.quarantine_add,
                             None, change_params={'q_type': qtype})
 
-<<<<<<< HEAD
-    def get_entity_quarantine(self,
-                              qtype=None,
-                              only_active=False,
-                              only_not_disabled=False):
-=======
-    # FIXME: builtin "type" should not be shadowed, rename keyword
-    # argument to "qtype" or similar
-    def get_entity_quarantine(self, type=None, only_active=False):
->>>>>>> 5239b5a6
+    def get_entity_quarantine(self, qtype=None, only_active=False):
         """Return a list of the current entity's quarantines.
 
         :type type: CerebrumConstant or int
