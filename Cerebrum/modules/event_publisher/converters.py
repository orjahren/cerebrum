#!/usr/bin/env python
# -*- coding: utf-8 -*-
#
# Copyright 2015-2017 University of Oslo, Norway
#
# This file is part of Cerebrum.
#
# Cerebrum is free software; you can redistribute it and/or modify it
# under the terms of the GNU General Public License as published by
# the Free Software Foundation; either version 2 of the License, or
# (at your option) any later version.
#
# Cerebrum is distributed in the hope that it will be useful, but
# WITHOUT ANY WARRANTY; without even the implied warranty of
# MERCHANTABILITY or FITNESS FOR A PARTICULAR PURPOSE.  See the GNU
# General Public License for more details.
#
# You should have received a copy of the GNU General Public License
# along with Cerebrum; if not, write to the Free Software Foundation,
# Inc., 59 Temple Place, Suite 330, Boston, MA 02111-1307, USA.
""" Module used by publisher to convert 'raw' events into exportable messages.

General idea: The eventlog module creates a dict containing the message data.
Then the EventFilter is called with the data, and generates Event objects that
can be formatted and published.

"""
from __future__ import absolute_import, print_function

import re
import six
from collections import OrderedDict

from Cerebrum.Utils import Factory
from . import event


"""
General fixes:
categories:
    ac_type -> ?
    ad_attr -> ad_attribute
    disk -> ?
    disk_quota -> ?
    dlgroup -> distribution_group
    e_account -> account
    e_group -> group
    email_address -> email
    email_forward -> email
    email_primary_address -> email
    email_quota -> email
    email_scan -> email
    email_sfilter -> email
    email_tfilter -> email
    email_vacation -> email
    entity_addr -> address
    entity_cinfo -> contact_info
    entity_name -> ident?
    entity_note -> note
    guest -> wlan_account
    homedir -> ?
    ou -> orgunit
    posix -> account, group
    quarantine -> ?
    spread -> ?
    trait -> ?

    tidy change types:
        use verbs
        * add
        * remove
        * set
        * unset
        * update

"""


class EventFilter(object):
    """ Filter with database. """

    callbacks = OrderedDict()

    def __init__(self, db):
        self.db = db

    def __call__(self, message, change_type, **kwargs):
        """ Generate an event.

        :param dict message: Message data.
        :param ChangeTypeCode change_type: The change type.

        :return Event:
            Returns an event object, or None if no event should be issued for
            the given change.
        """
        category, change = message['category'], message['change']
        fn = self.get_callback(category, change)
        return fn(message,
                  db=self.db,
                  change_type=change_type,
                  **kwargs)

    @classmethod
    def register(cls, category, change=None):
        """ Register an event generator for a given change type.

        >>> @EventFilter.register('person_aff', 'modify')
        ... def person_aff(msg, **kwargs):
        ...     return event.Event(event.MODIFY)

        >>> @EventFilter.register('person_aff', 'add|remove')
        ... def person_other(msg):
        ...    return None


        """
        key = re.compile('^{0}:{1}$'.format(category, change or '.*'))

        def wrapper(fn):
            cls.callbacks[key] = fn
            return fn
        return wrapper

    @classmethod
    def get_callback(cls, category, change):
        # TODO: Will change ever be empty? And should we match an empty
        # change value?
        term = '{0}:{1}'.format(category, change or '')
        for key in cls.callbacks:
            if key.match(term):
                return cls.callbacks[key]
        return lambda *a, **kw: None


def _stringify_code(msg, field, code_converter):
    """ Convert a code to a string.

    :type msg: dict
    :param msg: The message to convert
    :type field: basestring
    :param field: The key whose value we'll convert.
    :type code_converter: _CerebrumCode
    :param code_converter: The converter to use for the code.
    """
    code = msg.get('data', {}).get(field)
    if code and isinstance(code, code_converter):
        msg['data'][field] = six.text_type(code)
    elif code:
        msg['data'][field] = six.text_type(code_converter(code))


def _rename_key(msg, field, new_field):
    """Rename a key in the metadata.

    :type msg: dict
    :param msg: The message to convert
    :type field: basestring
    :param field: The key whose key we'll change.
    :type new_key: basestring
    :param new_key: The key we'll change to
    """
    if msg.get('data', {}).get(field):
        msg['data'][new_field] = msg['data'][field]
        del msg['data'][field]


def _make_common_args(msg):
    """ prepare common data from msg into kwargs for Event. """
    common_args = dict()
    for k in ('subject', 'objects', 'context', ):
        if msg.get(k):
            common_args[k] = msg[k]
    try:
        schedule = msg.get('data', dict()).get('schedule')
    except AttributeError:
        pass
    else:
        if schedule:
            common_args['scheduled'] = schedule
    return common_args


@EventFilter.register('account_password', 'set')
def account_password(msg, **kwargs):
    """Issue a password message."""
    common = _make_common_args(msg)
    return event.Event(event.PASSWORD,
                       attributes=['password'],
                       **common)


@EventFilter.register('account', 'create')
def account_create(msg, **kwargs):
    """account create (by write_db)
    attributes other than _auth_info, _acc_affect_auth_types, password
    """
    common = _make_common_args(msg)
    return event.Event(event.CREATE,
                       attributes=['npType', 'expireDate', 'createDate'],
                       **common)


@EventFilter.register('account', 'delete')
def account_delete(msg, **kwargs):
    common = _make_common_args(msg)
    return event.Event(event.DELETE,
                       **common)


@EventFilter.register('account', 'modify')
def account_mod(msg, **kwargs):
    """account mod (by write_db)
    attributes that have been changed
    """
    common = _make_common_args(msg)
    return event.Event(event.MODIFY,
                       attributes=['npType', 'expireDate', 'createDate'],
                       **common)


@EventFilter.register('spread', 'add')
def spread_add(msg, **kwargs):
    common = _make_common_args(msg)
    return event.Event(event.ADD,
                       **common)


@EventFilter.register('spread', 'delete')
def spread_del(msg, **kwargs):
    common = _make_common_args(msg)
    return event.Event(event.REMOVE,
                       **common)


def _ou(msg, db):
    ou = msg['data'].get('ou_id')
    if ou:
        o = Factory.get("OU")(db)
        o.find(ou)
        msg['data']['ou'] = six.text_type(o)


@EventFilter.register('account_type')
def account_type(msg, **kwargs):
    common = _make_common_args(msg)
    return event.Event(event.MODIFY,
                       attributes=['accountType'],  # TODO: better name?
                       **common)


@EventFilter.register('homedir')
def homedir(msg, **kwargs):
    common = _make_common_args(msg)
    return event.Event(event.MODIFY,
                       attributes=['home'],
                       **common)


# suppress entity, the usually follow something else
@EventFilter.register('entity')
def entity(*args, **kwargs):
    return None


# change entity_name to identifier, as this is easier understood
# (not conflicting with other names)
# TODO: map to account, group, etc?
@EventFilter.register('entity_name')
def entity_name(msg, **kwargs):
    subject_type = getattr(msg.get('subject'), 'entity_type', None)
    attr = {
        'account': ['identifier', ],
        'group': ['identifier', ],
        'person': ['title', ],
    }.get(subject_type)

    if attr:
        common = _make_common_args(msg)
        return event.Event(event.MODIFY,
                           attributes=attr,
                           **common)


@EventFilter.register('entity_cinfo')
def entity_cinfo(msg, db=None, **kwargs):
    """Convert address type and source constants."""
    c = Factory.get('Constants')(db)
    x = c.ContactInfo(msg['data']['type'])
    attr = {
        c.contact_phone: 'phone',
        c.contact_phone_private: 'privatePhone',
        c.contact_fax: 'fax',
        c.contact_email: 'externalEmail',
        c.contact_url: 'homePage',
        c.contact_mobile_phone: 'cellPhone',
        c.contact_private_mobile: 'cellPhone',
        c.contact_private_mobile_visible: 'cellPhone'
    }.get(x) or six.text_type(x).capitalize()

    common = _make_common_args(msg)

    return event.Event(event.MODIFY,
                       attributes=[attr],
                       **common)


@EventFilter.register('entity_addr')
def entity_addr(msg, **kwargs):
    if not msg['subject']:
        # No subject: noop
        return
    common = _make_common_args(msg)
    return event.Event(event.MODIFY,
                       attributes=['address'],
                       **common)


@EventFilter.register('entity_note')
def entity_note(*args, **kwargs):
    # TODO: Should we get the actual note, and send it?
    return None


@EventFilter.register('entity_external_id')
def entity_external_id(msg, db=None, **kwargs):
    if not msg['subject']:
        # No subject: noop
        return
    c = Factory.get('Constants')(db)
    x = c.EntityExternalId(msg['data']['id_type'])
    attr = {
        # c.externalid_groupsid: 'sid',
        # c.externalid_accountsid: 'sid',
        c.externalid_fodselsnr: 'nationalIdNumber',
        c.externalid_pass_number: 'passNumber',
        c.externalid_studentnr: 'studentNumber',
        c.externalid_sap_ansattnr: 'employeeNumber',
        c.externalid_sap_ou: 'sapOu',
        c.externalid_uname: 'externalUsername',
    }.get(x) or six.text_type(x).capitalize()

    common = _make_common_args(msg)

    return event.Event(event.MODIFY,
                       attributes=[attr],
                       **common)


@EventFilter.register('consent')
def entity_consent(msg, **kwargs):
    common = _make_common_args(msg)
    return event.Event(event.MODIFY,
                       attributes=['consent'],
                       **common)


_PERSON_ATTRIBUTES = [
    'exportID',
    'birthDate',
    'gender',
    'description',
    'deseasedDate',
]


@EventFilter.register('person', 'create')
def person_create(msg, **kwargs):
    common = _make_common_args(msg)
    return event.Event(event.CREATE,
                       attributes=_PERSON_ATTRIBUTES,
                       **common)


@EventFilter.register('person', 'update')
def person_update(msg, **kwargs):
    common = _make_common_args(msg)
    return event.Event(event.MODIFY,
                       attributes=_PERSON_ATTRIBUTES,
                       **common)


@EventFilter.register('person_name')
def person_name_ops(msg, db=None, **kwargs):
    co = Factory.get('Constants')(db)
    if msg['data']['src'] == co.system_cached:
        common = _make_common_args(msg)
        return event.Event(event.MODIFY,
                           attributes=['name'],
                           **common)
    return None


@EventFilter.register('person_aff')
def person_affiliation_ops(msg, **kwargs):
    common = _make_common_args(msg)
    return event.Event(event.MODIFY,
                       attributes=['affiliation'],
                       **common)


@EventFilter.register('person_aff_src')
def person_affiliation_source_ops(msg, **kwargs):
    common = _make_common_args(msg)
    return event.Event(event.MODIFY,
                       attributes=['affiliation'],
                       **common)


@EventFilter.register('person')
def person(*args, **kwargs):
    return None


@EventFilter.register('quarantine', 'add')
def quarantine_add(msg, **kwargs):
    common = _make_common_args(msg)
    start = msg['data'].get('start')
    # co = Factory.get('Constants')(args[-1])
    # tp = msg['data']['q_type']
    # TODO: Quarantine handler
    return event.Event(event.DEACTIVATE,
                       scheduled=start,
                       **common)


@EventFilter.register('quarantine', 'remove')
def quarantine_del(msg, **kwargs):
    common = _make_common_args(msg)
    return event.Event(event.ACTIVATE,
                       **common)


@EventFilter.register('quarantine', 'modify')
def quarantine_mod(msg, **kwargs):
    # TBD: Is this really ACTIVATE? Or is it DEACTIVATE? Is this relative to
    # the point in time the quarantine should be enforced?
    common = _make_common_args(msg)
    return event.Event(event.ACTIVATE,
                       **common)


@EventFilter.register('group', 'create')
def group_create(msg, **kwargs):
    common = _make_common_args(msg)
    return event.Event(event.CREATE,
                       attributes=['description'],
                       **common)


@EventFilter.register('group_member', 'add')
def group_add(msg, **kwargs):
    common = _make_common_args(msg)
    return event.Event(event.ADD,
                       attributes=['member'],
                       **common)


@EventFilter.register('group_member', 'remove')
def group_rem(msg, **kwargs):
    common = _make_common_args(msg)
    return event.Event(event.REMOVE,
                       attributes=['member'],
                       **common)


@EventFilter.register('group', 'modify')
def group_mod(msg, **kwargs):
    common = _make_common_args(msg)
    return event.Event(event.MODIFY,
                       attributes=msg.get('data', []),
                       **common)


<<<<<<< HEAD
@EventFilter.register('group', 'delete')
def group_destroy(msg, *kwargs):
=======
@EventFilter.register('e_group', 'destroy')
def group_destroy(msg, **kwargs):
>>>>>>> b5c29292
    common = _make_common_args(msg)
    # We may be missing some data here, as it has been deleted, so let's
    # manipulate the 'subject' part of our message.
    common['subject'].ident = msg.get('data', {}).get('name', None)
    common['subject'].entity_type = 'group'
    return event.Event(event.DELETE,
                       **common)


# python -m Cerebrum.modules.event_publisher.converters

def main():
    """ Print the registered handler regexes. """
    for key in EventFilter.callbacks:
        print(key.pattern)


if __name__ == '__main__':
    raise SystemExit(main())<|MERGE_RESOLUTION|>--- conflicted
+++ resolved
@@ -472,13 +472,8 @@
                        **common)
 
 
-<<<<<<< HEAD
 @EventFilter.register('group', 'delete')
-def group_destroy(msg, *kwargs):
-=======
-@EventFilter.register('e_group', 'destroy')
 def group_destroy(msg, **kwargs):
->>>>>>> b5c29292
     common = _make_common_args(msg)
     # We may be missing some data here, as it has been deleted, so let's
     # manipulate the 'subject' part of our message.
