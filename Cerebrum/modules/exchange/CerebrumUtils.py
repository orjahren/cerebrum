--- conflicted
+++ resolved
@@ -36,10 +36,6 @@
 from Cerebrum.modules.exchange.ExchangeGroups import DistributionGroup
 from Cerebrum import Errors
 
-<<<<<<< HEAD
-
-=======
->>>>>>> bd9a0fcc
 # TODO: Catch all possible errors here. Raise something useful, so
 # the integration won't crash, and can requeue the event (or something)
 
@@ -461,9 +457,8 @@
         :type event: dbrow
         :param event: The db row returned by Change- or EventLog.
 
-<<<<<<< HEAD
-        :rtype: string
-        :return: The change params."""
+        :rtype: dict or None
+        :return: The change params
         params = event['change_params']
         if isinstance(params, text_type):
             try:
@@ -482,12 +477,6 @@
                 return json.loads(params)
             except:
                 return params
-=======
-        :rtype: dict or None
-        :return: The change params
-        """
-        return json.loads(event['change_params'])
->>>>>>> bd9a0fcc
 
     def get_entity_type(self, entity_id):
         """Fetch the entity type code of an entity.
