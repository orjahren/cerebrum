--- conflicted
+++ resolved
@@ -299,7 +299,6 @@
     return result
 
 
-<<<<<<< HEAD
 def get_assignment_ids(employee_data):
     """
     Collect all relevant assignment ids from employee.
@@ -364,7 +363,8 @@
         employee['assignments'][assignment_id] = assignment
 
     return employee
-=======
+
+
 def _unpack_list_item(value):
     if not value:
         raise ValueError("empty list")
@@ -372,7 +372,6 @@
     if len(value) != 1:
         raise ValueError("invalid number of objects: " + str(len(value)))
     return value[0]
->>>>>>> decfcef6
 
 
 class EmployeeDatasource(AbstractDatasource):
@@ -392,9 +391,7 @@
             logger.warning('no result for employee-id %s (%s)',
                            repr(employee_id), str(e))
             return {}
-
-        result = parse_employee(raw)
-        return result
+        return parse_employee(raw)
 
     def _get_assignment(self, employee_id, assignment_id):
         raw = self.client.get_stilling(assignment_id)
@@ -409,14 +406,9 @@
     def get_object(self, reference):
         """ Fetch data from sap (employee data, assignments, roles). """
         employee_id = reference
-<<<<<<< HEAD
         employee = self._get_employee(employee_id)
         if not employee:
-            logger.warning('no result for employee-id %r', employee_id)
             return {'id': employee_id}
-=======
-        employee_data = self._get_employee(employee_id)
->>>>>>> decfcef6
 
         assignment_ids = set(get_assignment_ids(employee))
         assignments = employee['assignments'] = {}
