--- conflicted
+++ resolved
@@ -267,12 +267,6 @@
             where = "dns_owner_id IS NULL"
         else:
             where = "dns_owner_id=:dns_owner_id"
-<<<<<<< HEAD
-        self.execute("""
-        DELETE FROM [:table schema=cerebrum name=dns_override_reversemap]
-        WHERE ip_number_id=:ip_number_id AND %s""" % where,
-                     locals())
-=======
         exists_stmt = """
         SELECT EXISTS (
         SELECT 1
@@ -287,7 +281,6 @@
         DELETE FROM [:table schema=cerebrum name=dns_override_reversemap]
         WHERE ip_number_id=:ip_number_id AND %s""" % where
         self.execute(delete_stmt, locals())
->>>>>>> 86d460d8
         self._db.log_change(ip_number_id, self.clconst.ip_number_del,
                             dns_owner_id)
 
