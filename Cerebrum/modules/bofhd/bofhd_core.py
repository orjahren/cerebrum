--- conflicted
+++ resolved
@@ -640,59 +640,6 @@
             g.write_db()
         return {'group_id': int(g.entity_id)}
 
-    #
-<<<<<<< HEAD
-    # Entity methods
-=======
-    # group delete
-    #
-    # all_commands['group_delete'] = cmd.Command(
-        # ("group", "delete"),
-        # cmd.GroupName(),
-        # cmd.YesNo(help_ref="yes_no_force", default="No"),
-        # perm_filter='can_delete_group')
-
-    # def group_delete(self, operator, groupname, force=None):
-        # """ Standard method to delete a group (potentially posix group). """
-
-        # TODO: Sigh.
-        # grp = self._get_group(groupname)
-        # self.ba.can_delete_group(operator.get_entity_id(), grp)
-        # if grp.group_name == cereconf.BOFHD_SUPERUSER_GROUP:
-            # raise CerebrumError("Can't delete superuser group")
-        # if self._is_yes(force):
-            #try:
-                #pg = self._get_group(groupname, grtype="PosixGroup")
-                #pg.delete()
-            #except CerebrumError:
-                #pass   # Not a PosixGroup
-            #except self.db.DatabaseError, msg:
-                #if re.search("posix_user_gid", str(msg)):
-                    #raise CerebrumError(
-                        #"Assigned as primary group for posix user(s).  "+
-                        #"Use 'group list %s'" % grp.group_name)
-                #raise
-        ## Should we have these here?
-        #self._remove_auth_target("group", grp.entity_id)
-        #self._remove_auth_role(grp.entity_id)
-        #try:
-            #grp.delete()
-        #except self.db.DatabaseError, msg:
-            #if re.search("group_member_exists", str(msg)):
-                #raise CerebrumError(
-                    #"Group is member of groups.  "+
-                    #"Use 'group memberships group %s'" % grp.group_name)
-            #elif re.search("account_info_owner", str(msg)):
-                #raise CerebrumError(
-                    #"Group is owner of an account.  "+
-                    #"Use 'entity accounts group %s'" % grp.group_name)
-            #raise
-        #return "OK, deleted group '%s'" % groupname
-
-    ##
-    ## Entity methods
->>>>>>> b59c3912
-
     # entity contactinfo_add <entity> <contact type> <contact value>
     all_commands['entity_contactinfo_add'] = cmd.Command(
         ('entity', 'contactinfo_add'),
@@ -701,16 +648,8 @@
         cmd.SimpleString(help_ref='entity_contact_value'),
         perm_filter='can_add_contact_info')
 
-<<<<<<< HEAD
     def entity_contactinfo_add(self, operator, entity_target,
                                contact_type, contact_value):
-=======
-    def entity_contactinfo_add(self,
-                               operator,
-                               entity_target,
-                               contact_type,
-                               contact_value):
->>>>>>> b59c3912
         """Manually add contact info to an entity."""
         co = self.const
 
