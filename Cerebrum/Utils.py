# -*- coding: utf-8 -*-

# Copyright 2002-2018 University of Oslo, Norway
#
# This file is part of Cerebrum.
#
# Cerebrum is free software; you can redistribute it and/or modify it
# under the terms of the GNU General Public License as published by
# the Free Software Foundation; either version 2 of the License, or
# (at your option) any later version.
#
# Cerebrum is distributed in the hope that it will be useful, but
# WITHOUT ANY WARRANTY; without even the implied warranty of
# MERCHANTABILITY or FITNESS FOR A PARTICULAR PURPOSE.  See the GNU
# General Public License for more details.
#
# You should have received a copy of the GNU General Public License
# along with Cerebrum; if not, write to the Free Software Foundation,
# Inc., 59 Temple Place, Suite 330, Boston, MA 02111-1307, USA.

"""This module contains a number of core utilities used everywhere in the
tree.
"""
from __future__ import unicode_literals
import six
import cereconf
import inspect
import os
import re
import mx.DateTime
<<<<<<< HEAD
import smtplib
=======
>>>>>>> 24a03660
import ssl
import imaplib
import sys
import time
import traceback
import socket
import random
import collections
from string import ascii_lowercase, digits
from subprocess import Popen, PIPE

from Cerebrum.UtilsHelper import Latin1


class _NotSet(object):

    """This class shouldn't be referred to directly, import the
    singleton, 'NotSet', instead.  It should be used as the default
    value of keyword arguments which need to distinguish between the
    caller specifying None and not specifying it at all."""

    def __new__(cls):
        if '_the_instance' not in cls.__dict__:
            cls._the_instance = object.__new__(cls)
        return cls._the_instance

    def __nonzero__(self):
        return False

    __slots__ = ()


NotSet = _NotSet()


def dyn_import(name):
    """Dynamically import python module ``name``."""
    try:
        mod = __import__(name)
    except ImportError as e:
        raise ImportError("{0} (module={1})".format(e, name))
    components = name.split(".")
    try:
        for comp in components[1:]:
            mod = getattr(mod, comp)
        return mod
    except AttributeError as e:
        raise ImportError("{0} (module={1})".format(e, name))


def this_module():
    """Return module object of the caller."""
    caller_frame = inspect.currentframe().f_back
    global_vars = caller_frame.f_globals
    #
    # If anyone knows a better way (e.g. one that isn't based on
    # iteration over sys.modules) to get at the module object
    # corresponding to a frame/code object, please do tell!
    correct_mod = None
    for mod in filter(None, sys.modules.values()):
        if global_vars is mod.__dict__:
            assert correct_mod is None
            correct_mod = mod
    assert correct_mod is not None
    return correct_mod


# TODO: Deprecate when switching over to Python 3.x
def is_str(x):
    """Checks if a given variable is a string, but not a unicode string."""
    return isinstance(x, str)


# TODO: Deprecate when switching over to Python 3.x
def is_str_or_unicode(x):
    """Checks if a given variable is a string (str or unicode)."""
    return isinstance(x, basestring)


# TODO: Deprecate when switching over to Python 3.x
def is_unicode(x):
    """Checks if a given variable is a unicode string."""
    return isinstance(x, unicode)


# TODO: Deprecate: needlessly complex in terms of readability and end result
def _mangle_name(classname, attr):
    """Do 'name mangling' for attribute ``attr`` in class ``classname``."""
    if not (classname and is_str(classname)):
        raise ValueError("Invalid class name string: '%s'" % classname)
    # Attribute name starts with at least two underscores, and
    # ends with at most one underscore and is not all underscores
    if (attr.startswith("__") and not attr.endswith("__")) and (classname.count("_") != len(classname)):
        # Strip leading underscores from classname.
        return "_" + classname.lstrip("_") + attr
    return attr


# For global caching
_latin1 = Latin1()

# For global access (these names are used by other modules)
latin1_to_iso646_60 = _latin1.to_iso646_60
latin1_wash = _latin1.wash


def read_password(user, system, host=None):
    """Read the password 'user' needs to authenticate with 'system'.
    It is stored as plain text in DB_AUTH_DIR.

    """
    fmt = ['passwd-%s@%s']
    var = [user.lower(), system.lower()]
    # "hosts" starting with a '/' are local sockets, and should use
    # this host's password files, i.e. don't qualify password filename
    # with hostname.
    # TODO: lowercasing user names may not be a good
    # idea, e.g. FS operates with usernames starting with capital
    # 'i'...
    if host is not None and not host.startswith("/"):
        fmt.append('@%s')
        var.append(host.lower())
    format_str = ''.join(fmt)
    format_var = tuple(var)
    filename = os.path.join(cereconf.DB_AUTH_DIR,
                            format_str % format_var)
    f = file(filename)
    try:
        # .rstrip() removes any trailing newline, if present.
        dbuser, dbpass = f.readline().rstrip('\n').split('\t', 1)
        assert dbuser == user
        return dbpass
    finally:
        f.close()


def spawn_and_log_output(cmd, log_exit_status=True, connect_to=[], shell=False):
    """Run command and copy stdout to logger.debug and stderr to
    logger.error.  cmd may be a sequence.  connect_to is a list of
    servers which will be contacted.  If debug_hostlist is set and
    does not contain these servers, the command will not be run and
    success is always reported.

    Return the exit code if the process exits normally, or the
    negative signal value if the process was killed by a signal.

    :type cmd: basestr or sequence of basestr
    :param cmd: Command, see subprocess.Popen argument args

    :type log_exit_status: bool
    :param log_exit_status: emit log message with exit status?

    :type connect_to: list of str
    :param connect_to: Spawned command will connect to resource (hostlist),
                       only runs command if cereconf.DEBUG_HOSTLIST is None,
                       or contains the given resource

    :type shell: bool
    :param shell: run command in shell, or directly with os.exec*()

    :rtype: int
    :return: spawned programme's exit status
    """
    # select on pipes and Popen3 only works in Unix.
    from select import select
    EXIT_SUCCESS = 0
    logger = Factory.get_logger()
    if cereconf.DEBUG_HOSTLIST is not None:
        for srv in connect_to:
            if srv not in cereconf.DEBUG_HOSTLIST:
                logger.debug("Won't connect to %s, won't spawn %r",
                             srv, cmd)
                return EXIT_SUCCESS

    proc = Popen(cmd, bufsize=10240, close_fds=True,
                 stdin=PIPE, stdout=PIPE, stderr=PIPE)
    pid = proc.pid
    if log_exit_status:
        logger.debug('Spawned %r, pid %d', cmd, pid)
    proc.stdin.close()
    descriptor = {proc.stdout: logger.debug,
                  proc.stderr: logger.error}
    while descriptor:
        # select() is called for _every_ line, since we can't inspect
        # the buffering in Python's file object.  This works OK since
        # select() will return "readable" for an unread EOF, and
        # Python won't read the EOF until the buffers are exhausted.
        ready, _, _ = select(descriptor.keys(), [], [])
        for fd in ready:
            line = fd.readline()
            if line == '':
                fd.close()
                del descriptor[fd]
            else:
                descriptor[fd]("[%d] %s" % (pid, line.rstrip()))
    status = proc.wait()
    if status == EXIT_SUCCESS and log_exit_status:
        logger.debug("[%d] Completed successfully", pid)
    elif os.WIFSIGNALED(status):
        # The process was killed by a signal.
        status = os.WTERMSIG(status)
        if log_exit_status:
            logger.error('[%d] Command "%r" was killed by signal %d',
                         pid, cmd, status)
    else:
        # The process exited with an exit status
        status = os.WSTOPSIG(status)
        if log_exit_status:
            logger.error("[%d] Return value was %d from command %r",
                         pid, status, cmd)
    return status


def filtercmd(cmd, input):
    """Send input on stdin to a command and collect the output from stdout.

    Keyword arguments:
    cmd -- arg list, where the first element is the full path to the command
    input -- data to be sent on stdin to the executable

    Returns the stdout that is returned from the command. May throw an IOError.

    Example use:

    >>> filtercmd(["sed", "s/kak/ost/"], "kakekake")
    'ostekake'

    """

    p = Popen(cmd, stdin=PIPE, stdout=PIPE, close_fds=False)
    p.stdin.write(input)
    p.stdin.close()

    output = p.stdout.read()
    exit_code = p.wait()
    p.stdout.close()

    if exit_code:
        raise IOError("%r exited with %i" % (cmd, exit_code))

    return output


def pgp_encrypt(message, keyid):
    """Encrypts a message using PGP.

    Keyword arguments:
    message -- the message that is to be encrypted
    keyid -- the private key

    Returns the encrypted message. May throw an IOError.
    """
    cmd = [cereconf.PGPPROG] + cereconf.PGP_ENC_OPTS + \
          ['--recipient', keyid, '--default-key', keyid]

    return filtercmd(cmd, message)


def pgp_decrypt(message, keyid, passphrase):
    """Decrypts a message using PGP.

    Keyword arguments:
    message -- the message that is to be decrypted
    keyid -- the private key
    passphrase - the password

    Returns the decrypted message. May throw an IOError.
    """
    cmd = [cereconf.PGPPROG] + cereconf.PGP_DEC_OPTS + ['--default-key', keyid]

    if passphrase != "":
        cmd += cereconf.PGP_DEC_OPTS_PASSPHRASE
        message = passphrase + "\n" + message

    return filtercmd(cmd, message)


# TODO: Deprecate when switching over to Python 3.x
def to_unicode(obj, encoding='utf-8'):
    """Decode obj to unicode if it is a str (basestring is either str or unicode)."""
    if is_str(obj):
        return unicode(obj, encoding)
    return obj


# TODO: Deprecate when switching over to Python 3.x
def unicode2str(obj, encoding='utf-8'):
    """Encode unicode object to a str with the given encoding."""
    if is_unicode(obj):
        return obj.encode(encoding)
    return obj


class auto_super(type):

    """Metaclass adding a private class variable __super, set to super(cls).

    Any class C of this metaclass can use the shortcut
      self.__super.method(args)
    instead of
      super(C, self).method(args)

    Besides being slightly shorter to type, this should also be less
    error prone -- there's no longer a need to remember that the first
    argument to super() must be changed whenever one copies its
    invocation into a new class.

    NOTE: As the __super trick relies on Pythons name-mangling
          mechanism for class private identifiers, it won't work if a
          subclass has the same name as one of its base classes.  This
          is a situation that hopefully won't be very common; however,
          if such a situation does arise, the subclass's definition
          will fail, raising a ValueError.

    """
    def __init__(cls, name, bases, dict):
        super(auto_super, cls).__init__(name, bases, dict)
        attr = _mangle_name(name, '__super')
        if hasattr(cls, attr):
            # The class-private attribute slot is already taken; the
            # most likely cause for this is a base class with the same
            # name as the subclass we're trying to create.
            raise ValueError("Found '%s' in class '%s'; name clash with base class?" %
                            (attr, name))
        setattr(cls, attr, super(cls))


class mark_update(auto_super):

    """Metaclass marking objects as 'updated' per superclass.

    This metaclass looks in the class attributes ``__read_attr__`` and
    ``__write_attr__`` (which should be tuples of strings) to
    determine valid attributes for that particular class.  The
    attributes stay valid in subclasses, but assignment to them are
    handled by code objects that live in the class where they were
    defined.

    The following class members are automatically defined for classes
    with this metaclass:

    ``__updated`` (class private variable):
      Set to the empty list initially; see description of ``__setattr__``.

    ``__setattr__`` (Python magic for customizing attribute assignment):
      * When a 'write' attribute has its value changed, the attribute
        name is appended to the list in the appropriate class's
        ``__updated`` attribute.

      * 'Read' attributes can only be assigned to if there hasn't
        already been defined any attribute by that name on the
        instance.
        This means that initial assignment will work, but plain
        reassignment will fail.  To perform a reassignment one must
        delete the attribute from the instance (e.g. by using ``del``
        or ``delattr``).
      NOTE: If a class has an explicit definition of ``__setattr__``,
            that class will retain that definition.

    ``__new__``:
      Make sure that instances get ``__updated`` attributes for the
      instance's class and for all of its base classes.
      NOTE: If a class has an explicit definition of ``__new__``,
            that class will retain that definition.

    ``clear'':
      Reset all the ``mark_update''-relevant attributes of an object
      to their default values.
      NOTE: If a class has an explicit definition of ``clear'', that
            class will retain that definition.

    ``__read_attr__`` and ``__write_attr__``:
      Gets overwritten with tuples holding the name-mangled versions
      of the names they initially held.  If there was no initial
      definition, the attribute is set to the empty tuple.

    ``__xerox__``:
      Copy all attributes that are valid for this instance from object
      given as first arg.

    ``__slots__``:
      If a class has an explicit definition of ``__slots__``, this
      metaclass will add names from ``__write_attr__`` and
      ``__read_attr__`` to the class's slots.  Classes without any
      explicit ``__slots__`` are not affected by this.

    Additionally, mark_update is a subclass of the auto_super
    metaclass; hence, all classes with metaclass mark_update will also
    be subject to the functionality provided by the auto_super
    metaclass.

    A quick (and rather nonsensical) example of usage:

    >>> class A(object):
    ...     __metaclass__ = mark_update
    ...     __write_attr__ = ('breakfast',)
    ...     def print_updated(self):
    ...         if self.__updated:
    ...             print('A')
    ...
    >>> class B(A):
    ...     __write_attr__ = ('egg', 'sausage', 'bacon')
    ...     __read_attr__ = ('spam',)
    ...     def print_updated(self):
    ...         if self.__updated:
    ...             print('B')
    ...         self.__super.print_updated()
    ...
    >>> b = B()
    >>> b.breakfast = 'vroom'
    >>> b.spam = False
    >>> b.print_updated()
    A
    >>> b.egg = 7
    >>> b.print_updated()
    B
    A
    >>> b.spam = True
    Traceback (most recent call last):
      File "<stdin>", line 1, in ?
      File "Cerebrum/Utils.py", line 237, in __setattr__
        raise AttributeError, \
    AttributeError: Attribute 'spam' is read-only.
    >>> del b.spam
    >>> b.spam = True
    >>> b.spam
    True
    >>> b.egg
    7
    >>> b.sausage
    Traceback (most recent call last):
      File "<stdin>", line 1, in ?
    AttributeError: sausage
    >>>

    """
    def __new__(cls, name, bases, dict):
        read = [_mangle_name(name, x) for x in
                dict.get('__read_attr__', ())]
        dict['__read_attr__'] = read
        write = [_mangle_name(name, x) for x in
                 dict.get('__write_attr__', ())]
        dict['__write_attr__'] = write
        mupdated = _mangle_name(name, '__updated')
        msuper = _mangle_name(name, '__super')

        # Define the __setattr__ method that should be used in the
        # class we're creating.
        def __setattr__(self, attr, val):
# print "%s.__setattr__:" % name, self, attr, val
            if attr in read:
            # Only allow setting if attr has no previous
            # value.
                if hasattr(self, attr):
                    raise AttributeError("Attribute '%s' is read-only." % attr)
            elif attr in write:
                if hasattr(self, attr) and val == getattr(self, attr):
                    # No change, don't set __updated.
                    return
            elif attr != mupdated:
                # This attribute doesn't belong in this class; try the
                # base classes.
                return getattr(self, msuper).__setattr__(attr, val)
            # We're in the correct class, and we've established that
            # it's OK to set the attribute.  Short circuit directly to
            # object's __setattr__, as that's where the attribute
            # actually gets its new value set.
# print "%s.__setattr__: setting %s = %s" % (self, attr, val)
            object.__setattr__(self, attr, val)
            if attr in write:
                getattr(self, mupdated).append(attr)
        dict.setdefault('__setattr__', __setattr__)

        def __new__(cls, *args, **kws):
            # Get a bound super object.
            sup = getattr(cls, msuper).__get__(cls)
            # Call base class's __new__() to perform initialization
            # and get an instance of this class.
            obj = sup.__new__(cls)
            # Add a default for this class's __updated attribute.
            setattr(obj, mupdated, [])
            return obj
        dict.setdefault('__new__', __new__)

        dont_clear = dict.get('dontclear', ())

        def clear(self):
            getattr(self, msuper).clear()
            for attr in read:
                if hasattr(self, attr) and attr not in dont_clear:
                    delattr(self, attr)
            for attr in write:
                if attr not in dont_clear:
                    setattr(self, attr, None)
            setattr(self, mupdated, [])
        dict.setdefault('clear', clear)

        def __xerox__(self, from_obj, reached_common=False):
            """Copy attributes of ``from_obj`` to self (shallowly).

            If self's class is the same as or a subclass of
            ``from_obj``s class, all attributes are copied.  If self's
            class is a base class of ``from_obj``s class, only the
            attributes appropriate for self's class (and its base
            classes) are copied.

            """
            if not reached_common and \
               name in [c.__name__ for c in from_obj.__class__.__mro__]:
                reached_common = True
            try:
                super_xerox = getattr(self, msuper).__xerox__
            except AttributeError:
                # We've reached a base class that doesn't have this
                # metaclass; stop recursion.
                super_xerox = None
            if super_xerox is not None:
                super_xerox(from_obj, reached_common)
            if reached_common:
                for attr in read + write:
                    if hasattr(from_obj, attr):
                        setattr(self, attr, getattr(from_obj, attr))
                setattr(self, mupdated, getattr(from_obj, mupdated))
        dict.setdefault('__xerox__', __xerox__)

        if hasattr(dict, '__slots__'):
            slots = list(dict['__slots__'])
            for slot in read + write + [mupdated]:
                slots.append(slot)
            dict['__slots__'] = tuple(slots)

        return super(mark_update, cls).__new__(cls, name, bases, dict)


class XMLHelper(object):

    def __init__(self, encoding='utf-8'):
<<<<<<< HEAD
	    self.xml_hdr = '<?xml version="1.0" encoding="{}"?>\n'.format(encoding)
=======
        self.xml_hdr = '<?xml version="1.0" encoding="{}"?>\n'.format(encoding)
>>>>>>> 24a03660

    def conv_colnames(self, cols):
        """Strip tablename prefix from column name."""
        prefix = re.compile(r"[^.]*\.")
        for i in range(len(cols)):
            cols[i] = re.sub(prefix, "", cols[i]).lower()
        return cols

    def xmlify_dbrow(self, row, cols, tag, close_tag=1, extra_attr=None):
        if close_tag:
            close_tag = "/"
        else:
            close_tag = ""
        assert(len(row) == len(cols))
        if extra_attr is not None:
            extra_attr = " " + " ".join(
                ["%s=%s" % (k, self.escape_xml_attr(extra_attr[k]))
                 for k in extra_attr.keys()])
        else:
            extra_attr = ''
        return "<%s " % tag + (
            " ".join(["%s=%s" % (x, self.escape_xml_attr(row[x]))
                      for x in cols if row[x] is not None]) +
            "%s%s>" % (extra_attr, close_tag))

    def escape_xml_attr(self, a):
<<<<<<< HEAD
	"""Escapes XML attributes."""
        if isinstance(a, int):
	        a = six.text_type(a)
        elif isinstance(a, mx.DateTime.DateTimeType):
	    a = six.text_type(str(a))
=======
        """Escapes XML attributes."""
        if isinstance(a, int):
            a = six.text_type(a)
        elif isinstance(a, mx.DateTime.DateTimeType):
            a = six.text_type(str(a))
>>>>>>> 24a03660
        a = a.replace('&', "&amp;")
        a = a.replace('"', "&quot;")
        a = a.replace('<', "&lt;")
        a = a.replace('>', "&gt;")
        return '"{}"'.format(a)


class Factory(object):

    class_cache = {}
    module_cache = {}

    # mapping between entity type codes and Factory.get() components
    # used by Entity.get_subclassed_object
    type_component_map = {
        'ou': 'OU',
        'person': 'Person',
        'account': 'Account',
        'group': 'Group',
        'host': 'Host',
        'disk': 'Disk',
        'email_target': 'EmailTarget',
    }

    @staticmethod
    def get(comp):
        components = {'Entity': 'CLASS_ENTITY',
                      'OU': 'CLASS_OU',
                      'Person': 'CLASS_PERSON',
                      'Account': 'CLASS_ACCOUNT',
                      'Group': 'CLASS_GROUP',
                      'Host': 'CLASS_HOST',
                      'Disk': 'CLASS_DISK',
                      'Database': 'CLASS_DATABASE',
                      'Constants': 'CLASS_CONSTANTS',
                      'CLConstants': 'CLASS_CL_CONSTANTS',
                      'ChangeLog': 'CLASS_CHANGELOG',
                      'DBDriver': 'CLASS_DBDRIVER',
                      'EmailLDAP': 'CLASS_EMAILLDAP',
                      'EmailTarget': 'CLASS_EMAILTARGET',
                      'OrgLDIF': 'CLASS_ORGLDIF',
                      'PosixExport': 'CLASS_POSIXEXPORT',
                      'PosixLDIF': 'CLASS_POSIXLDIF',
                      'PosixUser': 'CLASS_POSIX_USER',
                      'PosixGroup': 'CLASS_POSIX_GROUP',
                      'DistributionGroup': 'CLASS_DISTRIBUTION_GROUP',
                      'Project': 'CLASS_PROJECT',
                      'Allocation': 'CLASS_ALLOCATION',
                      'AllocationPeriod': 'CLASS_ALLOCATION_PERIOD',
                      'LMSImport': 'CLASS_LMS_IMPORT',
                      'LMSExport': 'CLASS_LMS_EXPORT', }

        if comp in Factory.class_cache:
            return Factory.class_cache[comp]

        try:
            conf_var = components[comp]
        except KeyError:
            raise ValueError("Unknown component %r" % comp)

        import_spec = getattr(cereconf, conf_var)
        return Factory.make_class(comp, import_spec, conf_var)

    @staticmethod
    def make_class(name, import_spec, conf_var=None):
        """Assemble the class according to spec.

        :param name: Name of class thing.
        :type name: str, unicode

        :param sequence import_spec: Name of classes to assemble into the
            returned class. Each element of the form ``module/classname``.

        :param string conf_var: Variable in cereconf

        :return: Class
        """
        if name in Factory.class_cache:
            return Factory.class_cache[name]

        if isinstance(import_spec, (tuple, list)):
            bases = []
            for c in import_spec:
                (mod_name, class_name) = c.split("/", 1)
                mod = dyn_import(mod_name)
                try:
                    cls = getattr(mod, class_name)
                except AttributeError:
                    raise ImportError("Module '{}' has no class '{}'"
                                      .format(mod_name, class_name))
                # The cereconf.CLASS_* tuples control which classes
                # are used to construct a Factory product class.
                # Order inside such a tuple is significant for the
                # product class's method resolution order.
                #
                # A likely misconfiguration is to list a class A as
                # class_tuple[N], and a subclass of A as
                # class_tuple[N+x], as that would mean the subclass
                # won't override any of A's methods.
                #
                # The following code should ensure that this form of
                # misconfiguration won't be used.
                for override in bases:
                    if issubclass(cls, override):
                        if conf_var:
                            raise RuntimeError("Class %r should appear earlier"
                                               " in cereconf.%s, as it's a"
                                               " subclass of class %r." %
                                               (cls, conf_var, override))
                        else:
                            raise RuntimeError("Class %r should appear earlier"
                                               " than %r as it is a subclass" %
                                               (cls, override))
                bases.append(cls)
            if len(bases) == 1:
                comp_class = bases[0]
            else:
                # Dynamically construct a new class that inherits from
                # all the specified classes.  The name of the created
                # class is the same as the component name with a
                # prefix of "_dynamic_"; the prefix is there to reduce
                # the probability of `auto_super` name collision
                # problems.
                comp_class = type('_dynamic_' + six.text_type(name),
                                  tuple(bases), {})
            Factory.class_cache[name] = comp_class
            return comp_class
        else:
            raise ValueError("Invalid import spec for component %s: %r" %
                             (name, import_spec))

    @staticmethod
    def get_logger(name=None):
        """Return THE cerebrum logger.

        Although this method does very little now, we should keep our
        options open for the future.
        """
        from Cerebrum.modules import cerelog

        cerelog.setup_warnings(getattr(cereconf, 'PYTHONWARNINGS', None) or [])

        return cerelog.get_logger(cereconf.LOGGING_CONFIGFILE, name)


def random_string(length, characters=ascii_lowercase + digits):
    """Generate a random string of a given length using the given characters."""
    random.seed()
    # pick "length" number of letters, then combine them to a string
    return ''.join([random.choice(characters) for _ in range(length)])


def exception_wrapper(functor, exc_list=None, return_on_exc=None, logger=None):
    """Helper function for discarding exceptions easier.

    Occasionally we do not care about about the specific exception being
    raised in a function call, since we are interested in the return value
    from that function. There are cases where a sensible dummy value can be
    either substituted or used, instead of having to deal with exceptions and
    what not. This is especially handy for small functions that may still
    (under realistic situations) raise exceptions. An reasonable example is
    Person.get_name, where '' can very often be used instead of exceptions.

    We can wrap around a call, so that a certain exception (or a sequence
    thereof) would result in in returning a specific (dummy) value. A typical
    use case would be:

        >>> def foo(...):
        ...     # do something that may raise
        ... # end foo
        ... foo = Utils.exception_wrapper(foo, (AttributeError, ValueError),
        ...                               (None, None), logger)

    ... which would result in a warn message in the logs, if foo() raises
    AttributeError or ValueError. No restrictions are placed on the arguments
    of foo, obviously.

    @param functor:
      A callable object which we want to wrap around.
    @type functor:
      A function, a method (bound or unbound) or an object implementing
      the __call__ special method.

    @param exc_list
      A sequence of exception classes to intercept. None means that all
      exceptions are intercepted (this is the default).
    @type exc_list: a tuple, a list, a set or another class implementing
      the __iter__ special method.

    @param return_on_exc:
      Value that is returned in case we intercept an exception. This is what
      play the role of a dummy value for the caller.
    @type return_on_exc: any object.

    @return:
      A function invoking functor when called. rest and keyword arguments are
      supported.
    @rtype: function.
    """

    # if it's a single exception type, convert it to a tuple now
    if not isinstance(exc_list, (list, tuple, set)) and exc_list is not None:
        exc_list = (exc_list,)

    # IVR 2008-03-11 FIXME: We cannot use this assert until all of Cerebrum
    # exceptions actually *are* derived from BaseException. But it is a good
    # sanity check.
    # assert all(issubclass(x, BaseException) for x in exc_list)

    def wrapper(*rest, **kw_args):
        "Small wrapper that calls L{functor} while ignoring exceptions."

        # None means trap all exceptions. Use with care!
        if exc_list is None:
            try:
                return functor(*rest, **kw_args)
            except:
                if logger:
                    logger.warn(format_exception_context(*sys.exc_info()))
        else:
            try:
                return functor(*rest, **kw_args)
            except tuple(exc_list):
                if logger:
                    logger.warn(format_exception_context(*sys.exc_info()))
        return return_on_exc

    return wrapper


def format_exception_context(etype, evalue, etraceback):
    """Small helper function for printing exception context.

    This exception method helps format an exception traceback.

    The arguments are the same as the return value of sys.exc_info() call.

    @rtype: basestring
    @return:
      A string holding the context description for the specified exception. If
      no exception is specified (i.e. (None, None, None) is given), return an
      empty string.
    """

    tmp = traceback.extract_tb(etraceback)
    if not tmp:
        return ""

    filename, line, funcname, _ = tmp[-1]
    filename = os.path.basename(filename)

    return ("Exception %s occured (in context %s): %s" %
            (etype, "%s/%s() @line %s" % (filename, funcname, line),
             evalue))


def argument_to_sql(argument,
                    sql_attr_name,
                    binds,
                    transformation=lambda x: x,
                    negate=False):
    """Help deal with sequences of values for SQL generation.

    On many occasions we want to allow a scalar, many scalars as a sequence,
    or different types for the same scalar as an argument that has to be
    passed to the database backend. This function helps us accomplish that.

    For the purpose of this method a tuple, a list or a set are considered to
    be a 'sequence'. Everything else is considered 'scalar'.

    :type argument: a scalar (of any type) or a sequence thereof.
    :param argument:
        This is the value we want to pass to the database backend and the basis
        for SQL code generation. A single scalar will be turned into SQL
        expression 'x = :x', where x is derived from L{sql_attr_name}. A
        sequence of scalars will be turned into SQL expression 'x IN (:x1, :x2,
        ..., :xN)' where :x_i refers to the i'th element of L{argument} and the
        name x itself is based on L{sql_attr_name}.

        E.g. if argument=(1, 2, 3) and sql_attr_name='foo', the resulting SQL
        code will look like::

            (foo in (:foo0, :foo1, :foo2))

        and L{binds} will contain this dictionary::

            {'foo0': transformation(argument[0]),
             'foo1': transformation(argument[1]),
             'foo2': transformation(argument[2])}

        This way we avoid the possibility of SQL-injection for sequences of
        strings that we want to embed into the generated SQL.

    :type sql_attr_name: basestring
    :param sql_attr_name: Name of the column to match L{argument} to.

    :type binds: dict
    :param binds:
        Contains named parameter bindings to be passed to the SQL backend. This
        function generates new parameter bindings and it will update L{binds}.

    :type transformation: a callable
    :param transformation:
        Since this function generates SQL, we want to avoid SQL-injection by
        converting L{argument} to proper type. Additionally, since Constant
        objects are passed around freely, we want them converted to suitable
        numerical codes before embedding them into SQL. transformation is a
        function (any callable) that converts whatever L{argument} is/consists
        of into something that we can embed into SQL.

    :type negate: bool
    :param negate: Negate the expression (f.i NOT IN)

    :rtype: basestring
    :return:
        SQL expression that can be safely embedded into SQL code to be passed
        to the backend. The corresponding bindings are registered in L{binds}.
    """

    # replace . with _, to not confuse the printf-like syntax when joining
    # the safe SQL string from this function with the values from L{binds}.
    binds_name = sql_attr_name.replace('.', '_')
    compare_set = 'NOT IN' if negate else 'IN'
    compare_scalar = '!=' if negate else '='
    if (isinstance(argument, (collections.Sized, collections.Iterable)) and
            not isinstance(argument, basestring)):
        assert len(argument) > 0, "List can not be empty."
        if len(argument) == 1 and isinstance(argument, collections.Sequence):
            # Sequence with only one scalar, let's unpack and treat as scalar.
            # Has no real effect, but the SQL looks prettier.
            argument = argument[0]
        # The binds approach is very slow when argument contains lots of
        # entries, so then skip it. Also the odds for hitting the sql-query
        # cache diminishes rapidly, which is what binds is trying to aid.
        elif len(argument) > 8:
            return '(%s %s (%s))' % (
                sql_attr_name,
                compare_set,
                ', '.join(map(str, map(transformation, argument))))
        else:
            tmp = dict()
            for index, item in enumerate(argument):
                name = binds_name + str(index)
                assert name not in binds
                tmp[name] = transformation(item)

            binds.update(tmp)
            return '(%s %s (%s))' % (
                sql_attr_name,
                compare_set,
                ', '.join([':' + x for x in tmp.iterkeys()]))

    assert binds_name not in binds
    binds[binds_name] = transformation(argument)
    return "(%s %s :%s)" % (sql_attr_name, compare_scalar, binds_name)


def prepare_string(value, transform=str.lower):
    """Prepare a string for being used in SQL.

    @type value: basestring
    @param value:
      The value we want to transform from regular glob search syntax to
      the special SQL92 glob syntax.

    @type transform: a callable or None
    @param transform
      By default we lowercase the search string so we can compare with
      LOWER(column) to get case insensitive comparison.

      Send in None or some other callable to override this behaviour.
    """

    if (type(value) == type(unicode())) and (transform == str.lower):
        transform = unicode.lower

    value = value.replace("*", "%")
    value = value.replace("?", "_")

    if transform:
        return transform(value)

    return value


def make_timer(logger, msg=None):
    # t = make_timer(message) logs the message and starts a stop watch.
    # t(message) logs that message and #seconds since last message.
    def timer(msg):
        prev = timer.start
        timer.start = time.time()
        timer.logger.debug("%s (%d seconds)", msg, timer.start - prev)
    if msg:
        logger.debug(msg)
    timer.start = time.time()
    timer.logger = logger
    return timer


class Messages(dict):

    """Class for handling text in different languages.

    Should be filled with messages in different languages, and the message in
    either the set language or the fallback language is returned.

        msgs = Messages(lang='no', fallback='en')

    The preferred way of adding text to Messages is through template files, e.g.
    a python file with a large python dict on the format:

        {'key1':    {'en': 'This is a test',
                     'no': 'Dette er en test',
                     'nn': 'Dette er ein test'},
         'key2':    {...},}

    Messages could be given on the form:

        msgs['key1'] = {'en': 'This is a test', 'no': 'Dette er en test'}

    and the correct string is returned by:

        >>> msgs['key1']
        'This is a test'

    """

    def __init__(self, text=None, lang='en', fallback='en', logger=None):
        self.logger = logger or Factory.get_logger()
        self.lang = lang
        self.fallback = fallback
        dict.__init__(self)
        if text:
            self.update(text)

    def __setitem__(self, key, value):
        if isinstance(value, dict):
            dict.__setitem__(self, key, value)
        else:
            raise NotImplementedError("Supports only dicts for now")

    def __getitem__(self, key):
        """
        Returns a text string by given key in either the set language, or the
        fallback language if it didn't exist.

        Throws out a KeyError if the text doesn't exist for the fallback
        language either. TODO: or should it return something else instead, e.g.
        the key, and log it?
        """
        try:
            return dict.__getitem__(self, key)[self.lang]
        except KeyError:
            self.logger.warn(
                "Message for key '%s' doesn't exist for lang '%s'",
                key, self.lang)
        return dict.__getitem__(self, key)[self.fallback]


class CerebrumIMAP4_SSL(imaplib.IMAP4_SSL):
    """
    A changed version of imaplib.IMAP4_SSL that lets the caller specify
    ssl_version in order to please older versions of OpenSSL. CRB-1246
    """
    def __init__(self,
                 host='',
                 port=imaplib.IMAP4_SSL_PORT,
                 keyfile=None,
                 certfile=None,
                 ssl_version=ssl.PROTOCOL_TLSv1):
        """
        """
        self.keyfile = keyfile
        self.certfile = certfile
        self.ssl_version = ssl_version
        imaplib.IMAP4.__init__(self, host, port)

    def open(self, host='', port=imaplib.IMAP4_SSL_PORT):
        """
        """
        self.host = host
        self.port = port
        self.sock = socket.create_connection((host, port))
        # "If not specified, the default is PROTOCOL_SSLv23;...
        # Which connections succeed will vary depending on the version
        # of OpenSSL. For example, before OpenSSL 1.0.0, an SSLv23
        # client would always attempt SSLv2 connections."
        self.sslobj = ssl.wrap_socket(self.sock,
                                      self.keyfile,
                                      self.certfile,
                                      ssl_version=self.ssl_version)
        self.file = self.sslobj.makefile('rb')<|MERGE_RESOLUTION|>--- conflicted
+++ resolved
@@ -28,10 +28,7 @@
 import os
 import re
 import mx.DateTime
-<<<<<<< HEAD
 import smtplib
-=======
->>>>>>> 24a03660
 import ssl
 import imaplib
 import sys
@@ -569,11 +566,7 @@
 class XMLHelper(object):
 
     def __init__(self, encoding='utf-8'):
-<<<<<<< HEAD
-	    self.xml_hdr = '<?xml version="1.0" encoding="{}"?>\n'.format(encoding)
-=======
         self.xml_hdr = '<?xml version="1.0" encoding="{}"?>\n'.format(encoding)
->>>>>>> 24a03660
 
     def conv_colnames(self, cols):
         """Strip tablename prefix from column name."""
@@ -600,19 +593,11 @@
             "%s%s>" % (extra_attr, close_tag))
 
     def escape_xml_attr(self, a):
-<<<<<<< HEAD
-	"""Escapes XML attributes."""
-        if isinstance(a, int):
-	        a = six.text_type(a)
-        elif isinstance(a, mx.DateTime.DateTimeType):
-	    a = six.text_type(str(a))
-=======
         """Escapes XML attributes."""
         if isinstance(a, int):
             a = six.text_type(a)
         elif isinstance(a, mx.DateTime.DateTimeType):
             a = six.text_type(str(a))
->>>>>>> 24a03660
         a = a.replace('&', "&amp;")
         a = a.replace('"', "&quot;")
         a = a.replace('<', "&lt;")
