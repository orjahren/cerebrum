#!/usr/bin/env python
# -*- coding: utf-8 -*-
#
# Copyright 2013-2014 University of Oslo, Norway
#
# This file is part of Cerebrum.
#
# Cerebrum is free software; you can redistribute it and/or modify it
# under the terms of the GNU General Public License as published by
# the Free Software Foundation; either version 2 of the License, or
# (at your option) any later version.
#
# Cerebrum is distributed in the hope that it will be useful, but
# WITHOUT ANY WARRANTY; without even the implied warranty of
# MERCHANTABILITY or FITNESS FOR A PARTICULAR PURPOSE.  See the GNU
# General Public License for more details.
#
# You should have received a copy of the GNU General Public License
# along with Cerebrum; if not, write to the Free Software Foundation,
# Inc., 59 Temple Place, Suite 330, Boston, MA 02111-1307, USA.
"""Event-daemon used for pushing updates to systems"""

import eventconf

import getopt
import multiprocessing
from multiprocessing import managers
import Queue
import threading

import sys
import signal
import ctypes

from Cerebrum import Utils
from Cerebrum.modules.event.NotificationCollector import NotificationCollector
from Cerebrum.modules.event.DelayedNotificationCollector import (
    DelayedNotificationCollector)


logger = Utils.Factory.get_logger('cronjob')


def usage(i=0):
    print('usage: python event_daemon.py [--type --no-notifications'
          '--no-delayed-notifications]')
    print('-n --no-notifications            Disable the NotificationCollector')
    print('-d --no-delayed-notifications    '
          'Disable the DelayedNotificationCollector')
    print('')
    print('HUP me ONCE (but not my children) if you want to shut me down'
          'with grace.')
    sys.exit(i)


# Logger function that runs in it's own thread. We need to do it like this,
# since the logger is not process safe
def log_it(queue, run_state):
    logger.info('Started logging thread')
    # TODO: This is highly incorrect. We should be sure the queue is empty
    # before quitting. Call join or something on the processes that logs or
    # something
    run = run_state.value
    while run:
        try:
            entry = queue.get(block=True, timeout=5)
        except Queue.Empty:
            run = run_state.value
            continue
        log_func = logger.__getattribute__(entry[0])
        log_func(*entry[1])
    logger.info('Shutting down logger thread')


def signal_hup_handler(signal, frame):
    frame.f_locals['run_state'].value = 0


def main():
    log_queue = multiprocessing.Queue()
    # Shared varaiable, used to tell the children to shut down
    run_state = multiprocessing.Value(ctypes.c_int, 1)
    # Separate run-state for the logger
    logger_run_state = multiprocessing.Value(ctypes.c_int, 1)
    # Start the thread that writes to the log
    logger_thread = threading.Thread(target=log_it,
                                     args=(log_queue, logger_run_state,))

    logger_thread.start()

    # Parse args
    try:
        opts, args = getopt.getopt(sys.argv[1:],
                                   't:ndm',
                                   ['type=',
                                    'no-notifications',
                                    'no-delayed-notifications',
                                    'mock'])
    except getopt.GetoptError, err:
        print err
        usage(1)

    conf = None
    notifications = True
    delayed_notifications = True
    mock = False

    for opt, val in opts:
        if opt in ('-t', '--type'):
            conf = eventconf.CONFIG[val]
            # TODO: Verify config here?
        elif opt in ('-n', '--no-notifications'):
            notifications = False
        elif opt in ('-d', '--no-delayed-notifications'):
            delayed_notifications = False
        elif opt in ('-m', '--mock'):
            mock = True

    # Can't run without a config!
    if not conf:
        logger.error('No configuration given')
        run_state.value = 0
        usage(2)

    # We need to store the procecess
    procs = []

    # Helper for importing correct classes dynamically
    # TODO: Should this be done in a prettier way?
    def dyn_import(class_name):
        return getattr(Utils.dyn_import(class_name),
                       class_name.split('.')[-1])

    # Import the event handeler we need to use
    event_handler_class = dyn_import(conf['event_handler_class'])
    logger.debug("Event_handler_class: %s", event_handler_class)

    # Define the queue of events to be processed.
    # We look for classes that we can import dynamically, but if that is not
    # defined, we fall back to the BaseQueue-class, which really is
    # multiprocessing.Queue (as of now).
    # TODO: This is not totally sane? Should we support mixins? We should define
    # a manager in BaseQueue, and implement everything on top of that?
    try:
        event_queue_class_name = conf['event_queue_class']
    except KeyError:
        event_queue_class_name = 'Cerebrum.modules.event.BaseQueue'

<<<<<<< HEAD
    class QueueManager(managers.BaseManager):
        pass

    QueueManager.register(event_queue_class_name, dyn_import(event_queue_class_name))
    q_manager = QueueManager()
    q_manager.start()
    event_queue = getattr(q_manager, event_queue_class_name)()
=======
    class MyManager(managers.BaseManager):
        event_queue_class = managers.CreatorMethod(
            dyn_import(event_queue_class_name))
    manager = MyManager()
    manager.daemon = True
    manager.start()
    event_queue = manager.event_queue_class()
>>>>>>> 50eafb73

    # Create all the event-handeler processes
    for i in range(0, conf['concurrent_workers']):
        procs.append(event_handler_class(conf, event_queue, log_queue,
                                         run_state, mock))

    # Create the NotificationCollector if appropriate
    if notifications:
        nc = NotificationCollector(event_queue,
                                   conf['event_channels'],
                                   log_queue,
                                   run_state)

    # Create the DelayedNotificationCollector if appropriate
    if delayed_notifications:
        dnc = DelayedNotificationCollector(event_queue,
                                           conf,
                                           log_queue,
                                           run_state)

    # Start all processes
    for x in procs:
        x.daemon = True
        x.start()

    # Start the NotificationCollector
    if notifications:
        nc.daemon = True
        nc.start()
        procs.append(nc)

    # Start the DelayedNotificationCollector
    if delayed_notifications:
        dnc.daemon = True
        dnc.start()
        procs.append(dnc)

    # Trap the Hangup-signal, we use this in order to shut down nicely
    signal.signal(signal.SIGHUP, signal_hup_handler)
    signal.pause()

    for x in procs:
        x.join()

<<<<<<< HEAD
    q_manager.shutdown()
    
=======
    manager.shutdown()

>>>>>>> 50eafb73
    # Stop the logger
    logger_run_state.value = 0
    logger_thread.join()

    # TODO: Instead of signal.pause, wait for joinage of proccesses or something

    # TODO: Here
    # - Trap singals. We want to exit cleanly <- Done to some extent.
    #     Verify furter

if __name__ == '__main__':
    main()<|MERGE_RESOLUTION|>--- conflicted
+++ resolved
@@ -71,10 +71,8 @@
         log_func(*entry[1])
     logger.info('Shutting down logger thread')
 
-
 def signal_hup_handler(signal, frame):
     frame.f_locals['run_state'].value = 0
-
 
 def main():
     log_queue = multiprocessing.Queue()
@@ -85,7 +83,7 @@
     # Start the thread that writes to the log
     logger_thread = threading.Thread(target=log_it,
                                      args=(log_queue, logger_run_state,))
-
+    
     logger_thread.start()
 
     # Parse args
@@ -146,7 +144,6 @@
     except KeyError:
         event_queue_class_name = 'Cerebrum.modules.event.BaseQueue'
 
-<<<<<<< HEAD
     class QueueManager(managers.BaseManager):
         pass
 
@@ -154,15 +151,6 @@
     q_manager = QueueManager()
     q_manager.start()
     event_queue = getattr(q_manager, event_queue_class_name)()
-=======
-    class MyManager(managers.BaseManager):
-        event_queue_class = managers.CreatorMethod(
-            dyn_import(event_queue_class_name))
-    manager = MyManager()
-    manager.daemon = True
-    manager.start()
-    event_queue = manager.event_queue_class()
->>>>>>> 50eafb73
 
     # Create all the event-handeler processes
     for i in range(0, conf['concurrent_workers']):
@@ -207,13 +195,8 @@
     for x in procs:
         x.join()
 
-<<<<<<< HEAD
-    q_manager.shutdown()
-    
-=======
     manager.shutdown()
 
->>>>>>> 50eafb73
     # Stop the logger
     logger_run_state.value = 0
     logger_thread.join()
