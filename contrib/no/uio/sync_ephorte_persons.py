--- conflicted
+++ resolved
@@ -432,7 +432,7 @@
 
 
 def update_person_roles_and_authz(pe, client):
-    """Remove all roles and authorizations, then re-add everything.
+    """Removes all roles and authorizations, then re-adds everything.
 
     :type pe: Person
     :param pe: The person to update
@@ -442,11 +442,11 @@
     """
     remove_person_roles_and_authz(client=client, pe=pe)
     update_person_roles(client=client, pe=pe)
-    update_person_authz(pe, client)
+    update_person_authz(client=client, pe=pe)
 
 
 def remove_person_roles_and_authz(pe, client):
-    """Remove all roles and authorizations for a person.
+    """Removes all roles and authorizations for a person.
 
     :type pe: Person
     :param pe: The person remove roles and authz for
@@ -528,24 +528,6 @@
         'adm_enhet': event['dest_entity'],
     }
 
-<<<<<<< HEAD
-
-def update_person_roles(pe, client, event=None):
-    """Update roles for a person.
-
-    If no event is given, all roles for this person will be added to ePhorte.
-    If given an event, attempts to match it against all the roles. If found, add that role only.
-
-    :type pe: Person
-    :param pe: The person to update roles for
-
-    :type client: EphorteWS
-    :param client: The client used to talk to ePhorte
-
-    :rtype: bool
-    :return: Roles updated?
-    """
-=======
 def user_details_to_roles(user_details):
     """Convert result from Cerebrum2EphorteClient.get_user_details()
     to arguments suitable for ensure_role_for_user (user_id omitted).
@@ -564,7 +546,20 @@
         } for x in roles]
 
 def update_person_roles(pe, client, event=None, delete_superfluous=False):
->>>>>>> e9e2748b
+    """Updates roles for a person.
+
+    If no event is given, all roles for this person will be added to ePhorte.
+    If given an event, attempts to match it against all the roles. If found, add that role only.
+
+    :type pe: Person
+    :param pe: The person to update roles for
+
+    :type client: EphorteWS
+    :param client: The client used to talk to ePhorte
+
+    :rtype: bool
+    :return: Roles updated?
+    """
     if event:
         target = get_target_role_by_event(event=event)
 
