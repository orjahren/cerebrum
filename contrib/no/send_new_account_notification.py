--- conflicted
+++ resolved
@@ -65,11 +65,7 @@
             yield row
 
 
-<<<<<<< HEAD
-def get_ou_contact_emails(ou, perspective):
-=======
 def get_ou_contact_emails(ou, co, perspective):
->>>>>>> 6df98c34
     """Get the contact email(s) of an ou, if any.
 
     :param ou: A populated OU object
@@ -119,12 +115,8 @@
             if not self.find_ou(ou_id):
                 continue
 
-<<<<<<< HEAD
-            contact_emails = get_ou_contact_emails(self.ou, perspective)
-=======
             contact_emails = get_ou_contact_emails(self.ou, self.co,
                                                    self.perspective)
->>>>>>> 6df98c34
             stedkode = self.ou.get_stedkode()
 
             logger.info('Found users %s with trait, on ou %s', users, stedkode)
@@ -306,16 +298,9 @@
         'Default: %(default)s days.')
 
     parser.add_argument(
-<<<<<<< HEAD
-        '-p',
-        '--perspective',
-        default="OrgReg-tree",
-        help='Perspective to use, default is OrgReg-tree')
-=======
        "-p", "--perspective",
         default="SAP",
         help="Which ou-perspective to use")
->>>>>>> 6df98c34
 
     parser.add_argument(
         '--commit',
